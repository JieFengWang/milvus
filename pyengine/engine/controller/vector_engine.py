from engine.model.group_table import GroupTable
from engine.model.file_table import FileTable
from engine.controller.raw_file_handler import RawFileHandler
from engine.controller.group_handler import GroupHandler
from engine.controller.index_file_handler import IndexFileHandler
from engine.settings import ROW_LIMIT
from flask import jsonify
from engine import db
from engine.ingestion import build_index
from engine.controller.scheduler import Scheduler
import sys, os

class VectorEngine(object):
    group_dict = None
    SUCCESS_CODE = 0
    FAULT_CODE = 1
    GROUP_NOT_EXIST = 2

    @staticmethod
    def AddGroup(group_id, dimension):
        group = GroupTable.query.filter(GroupTable.group_name==group_id).first()
        if group:
            print('Already create the group: ', group_id)
            return VectorEngine.FAULT_CODE, group_id, group.file_number
            # return jsonify({'code': 1, 'group_name': group_id, 'file_number': group.file_number})
        else:
            print('To create the group: ', group_id)
            new_group = GroupTable(group_id, dimension)
            GroupHandler.CreateGroupDirectory(group_id)

            # add into database
            db.session.add(new_group)
            db.session.commit()
            return VectorEngine.SUCCESS_CODE, group_id, 0


    @staticmethod
    def GetGroup(group_id):
        group = GroupTable.query.filter(GroupTable.group_name==group_id).first()
        if group:
            return VectorEngine.SUCCESS_CODE, group_id, group.file_number
        else:
            return VectorEngine.FAULT_CODE, group_id, 0


    @staticmethod
    def DeleteGroup(group_id):
        group = GroupTable.query.filter(GroupTable.group_name==group_id).first()
        if(group):
            # old_group = GroupTable(group_id)
            db.session.delete(group)
            db.session.commit()
            GroupHandler.DeleteGroupDirectory(group_id)

            records = FileTable.query.filter(FileTable.group_name == group_id).all()
            for record in records:
                print("record.group_name: ", record.group_name)
                db.session.delete(record)
            db.session.commit()

            return VectorEngine.SUCCESS_CODE, group_id, group.file_number
        else:
            return VectorEngine.SUCCESS_CODE, group_id, 0


    @staticmethod
    def GetGroupList():
        group = GroupTable.query.all()
        group_list = []
        for group_tuple in group:
            group_item = {}
            group_item['group_name'] = group_tuple.group_name
            group_item['file_number'] = group_tuple.file_number
            group_list.append(group_item)

        print(group_list)
        return VectorEngine.SUCCESS_CODE, group_list


    @staticmethod
    def AddVector(group_id, vector):
        print(group_id, vector)
        code, _, _ = VectorEngine.GetGroup(group_id)
        if code == VectorEngine.FAULT_CODE:
            return VectorEngine.GROUP_NOT_EXIST

        file = FileTable.query.filter(FileTable.group_name == group_id).filter(FileTable.type == 'raw').first()
        group = GroupTable.query.filter(GroupTable.group_name == group_id).first()
        if file:
            print('insert into exist file')
            # insert into raw file
            VectorEngine.InsertVectorIntoRawFile(group_id, file.filename, vector)

            # check if the file can be indexed
            if file.row_number + 1 >= ROW_LIMIT:
                raw_data = GetVectorListFromRawFile(group_id)
                d = group.dimension

                # create index
                index_builder = build_index.FactoryIndex()
                index = index_builder().build(d, raw_data)

                # TODO(jinhai): store index into Cache
                index_filename = file.filename + '_index'

                # TODO(jinhai): Update raw_file_name => index_file_name
                FileTable.query.filter(FileTable.group_name == group_id).filter(FileTable.type == 'raw').update({'row_number':file.row_number + 1, 'type': 'index'})
                pass

            else:
                # we still can insert into exist raw file, update database
                FileTable.query.filter(FileTable.group_name == group_id).filter(FileTable.type == 'raw').update({'row_number':file.row_number + 1})
                db.session.commit()
                print('Update db for raw file insertion')
                pass

        else:
            print('add a new raw file')
            # first raw file
            raw_filename = group_id + '.raw'
            # create and insert vector into raw file
            VectorEngine.InsertVectorIntoRawFile(group_id, raw_filename, vector)
            # insert a record into database
            db.session.add(FileTable(group_id, raw_filename, 'raw', 1))
            db.session.commit()

        return VectorEngine.SUCCESS_CODE


    @staticmethod
<<<<<<< HEAD
    def SearchVector(group_id, vector, limit):
        # Check the group exist
        code, _, _ = VectorEngine.GetGroup(group_id)
        if code == VectorEngine.FAULT_CODE:
            return VectorEngine.GROUP_NOT_EXIST

        # find all files
        files = FileTable.query.filter(FileTable.group_name == group_id).all()

        for file in files:
            if(file.type == 'raw'):
                # create index
                # add vector list
                # train
                # get topk
                print('search in raw file: ', file.filename)
            else:
                # get topk
                print('search in index file: ', file.filename)
                data = IndexFileHandler.Read(file.filename, file.type)
=======
    def SearchVector(group_id, vectors, limit):
        # find all files
        files = FileTable.query.filter(FileTable.group_name == group_id).all()

        raw_keys = [ i.filename for i in files if i.type == 'raw' ]
        index_keys = [ i.filename for i in files if i.type == 'index' ]
        index_map = dict
        index_map['raw'] = raw_keys
        index_map['index'] = index_keys # {raw:[key1, key2], index:[key3, key4]}

        scheduler_instance = Scheduler
        result = scheduler_instance.Search(index_map, vectors, k=limit)
>>>>>>> 584c60d3

        # according to difference files get topk of each
        # reduce the topk from them
        # construct response and send back
        vector_id = 0

        return VectorEngine.SUCCESS_CODE, vector_id


<<<<<<< HEAD
    @staticmethod
    def CreateIndex(group_id):
        # Check the group exist
        code, _, _ = VectorEngine.GetGroup(group_id)
        if code == VectorEngine.FAULT_CODE:
            return VectorEngine.GROUP_NOT_EXIST

        # create index
        file = FileTable.query.filter(FileTable.group_name == group_id).filter(FileTable.type == 'raw').first()
        path = GroupHandler.GetGroupDirectory(group_id) + '/' + file.filename 
        print('Going to create index for: ', path)
        return VectorEngine.SUCCESS_CODE
=======
    # TODO(linxj): Debug Interface. UnSopport now
    # @staticmethod
    # def CreateIndex(group_id):
    #     # create index
    #     file = FileTable.query.filter(FileTable.group_name == group_id).filter(FileTable.type == 'raw').first()
    #     path = GroupHandler.GetGroupDirectory(group_id) + '/' + file.filename
    #     print('Going to create index for: ', path)
    #     return jsonify({'code': 0})
>>>>>>> 584c60d3


    @staticmethod
    def InsertVectorIntoRawFile(group_id, filename, vector):
        # print(sys._getframe().f_code.co_name, group_id, vector)
        # path = GroupHandler.GetGroupDirectory(group_id) + '/' + filename
        if VectorEngine.group_dict is None:
            # print("VectorEngine.group_dict is None")
            VectorEngine.group_dict = dict()

        if not (group_id in VectorEngine.group_dict):
            VectorEngine.group_dict[group_id] = []

        VectorEngine.group_dict[group_id].append(vector)

        print('InsertVectorIntoRawFile: ', VectorEngine.group_dict[group_id])

        # if filename exist
        # append
        # if filename not exist
        # create file
        # append
        return filename


    @staticmethod
    def GetVectorListFromRawFile(group_id, filename="todo"):
        return VectorEngine.group_dict[group_id]

    @staticmethod
    def ClearRawFile(group_id):
        print("VectorEngine.group_dict: ", VectorEngine.group_dict)
        del VectorEngine.group_dict[group_id]
        return VectorEngine.SUCCESS_CODE
<|MERGE_RESOLUTION|>--- conflicted
+++ resolved
@@ -128,7 +128,6 @@
 
 
     @staticmethod
-<<<<<<< HEAD
     def SearchVector(group_id, vector, limit):
         # Check the group exist
         code, _, _ = VectorEngine.GetGroup(group_id)
@@ -137,42 +136,20 @@
 
         # find all files
         files = FileTable.query.filter(FileTable.group_name == group_id).all()
-
-        for file in files:
-            if(file.type == 'raw'):
-                # create index
-                # add vector list
-                # train
-                # get topk
-                print('search in raw file: ', file.filename)
-            else:
-                # get topk
-                print('search in index file: ', file.filename)
-                data = IndexFileHandler.Read(file.filename, file.type)
-=======
-    def SearchVector(group_id, vectors, limit):
-        # find all files
-        files = FileTable.query.filter(FileTable.group_name == group_id).all()
-
         raw_keys = [ i.filename for i in files if i.type == 'raw' ]
         index_keys = [ i.filename for i in files if i.type == 'index' ]
-        index_map = dict
+        index_map = {}
         index_map['raw'] = raw_keys
         index_map['index'] = index_keys # {raw:[key1, key2], index:[key3, key4]}
 
-        scheduler_instance = Scheduler
-        result = scheduler_instance.Search(index_map, vectors, k=limit)
->>>>>>> 584c60d3
+        scheduler_instance = Scheduler()
+        result = scheduler_instance.Search(index_map, vector, limit)
 
-        # according to difference files get topk of each
-        # reduce the topk from them
-        # construct response and send back
         vector_id = 0
 
         return VectorEngine.SUCCESS_CODE, vector_id
 
 
-<<<<<<< HEAD
     @staticmethod
     def CreateIndex(group_id):
         # Check the group exist
@@ -185,16 +162,6 @@
         path = GroupHandler.GetGroupDirectory(group_id) + '/' + file.filename 
         print('Going to create index for: ', path)
         return VectorEngine.SUCCESS_CODE
-=======
-    # TODO(linxj): Debug Interface. UnSopport now
-    # @staticmethod
-    # def CreateIndex(group_id):
-    #     # create index
-    #     file = FileTable.query.filter(FileTable.group_name == group_id).filter(FileTable.type == 'raw').first()
-    #     path = GroupHandler.GetGroupDirectory(group_id) + '/' + file.filename
-    #     print('Going to create index for: ', path)
-    #     return jsonify({'code': 0})
->>>>>>> 584c60d3
 
 
     @staticmethod
@@ -211,12 +178,6 @@
         VectorEngine.group_dict[group_id].append(vector)
 
         print('InsertVectorIntoRawFile: ', VectorEngine.group_dict[group_id])
-
-        # if filename exist
-        # append
-        # if filename not exist
-        # create file
-        # append
         return filename
 
 
