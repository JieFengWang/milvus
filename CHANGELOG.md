# Changelog

Please mark all change in change log and use the ticket from JIRA.
# Milvus 0.6.0 (TODO)

## Bug
- \#228 - memory usage increased slowly during searching vectors
- \#246 - Exclude src/external folder from code coverage for jenkin ci
- \#248 - Reside src/external in thirdparty
- \#316 - Some files not merged after vectors added
- \#327 - Search does not use GPU when index type is FLAT
- \#331 - Add exception handle when search fail
- \#340 - Test cases run failed on 0.6.0
- \#353 - Rename config.h.in to version.h.in
- \#374 - sdk_simple return empty result
- \#377 - Create partition success if tag name only contains spaces
- \#397 - sdk_simple return incorrect result
- \#399 - Create partition should be failed if partition tag existed
- \#412 - Message returned is confused when partition created with null partition name
- \#416 - Drop the same partition success repeatally
- \#440 - Query API in customization still uses old version
- \#440 - Server cannot startup with gpu_resource_config.enable=false in GPU version
- \#458 - Index data is not compatible between 0.5 and 0.6
- \#465 - Server hang caused by searching with nsg index
- \#485 - Increase code coverage rate
- \#486 - gpu no usage during index building
- \#497 - CPU-version search performance decreased
- \#504 - The code coverage rate of core/src/scheduler/optimizer is too low
- \#509 - IVF_PQ index build trapped into dead loop caused by invalid params
- \#513 - Unittest DELETE_BY_RANGE sometimes failed
- \#523 - Erase file data from cache once the file is marked as deleted
- \#527 - faiss benchmark not compatible with faiss 1.6.0
- \#530 - BuildIndex stop when do build index and search simultaneously
- \#532 - assigin value to `table_name` from confest shell
- \#533 - NSG build failed with MetricType Inner Product
- \#543 - client raise exception in shards when search results is empty
- \#545 - Avoid dead circle of build index thread when error occurs
- \#547 - NSG build failed using GPU-edition if set gpu_enable false
- \#548 - NSG search accuracy is too low
- \#552 - Server down during building index_type: IVF_PQ using GPU-edition
- \#561 - Milvus server should report exception/error message or terminate on mysql metadata backend error
<<<<<<< HEAD
- \#596 - Frequently insert operation cost too much disk space
=======
- \#579 - Build index hang in GPU version when gpu_resources disabled
>>>>>>> 41f3604e
- \#599 - Build index log is incorrect
- \#602 - Optimizer specify wrong gpu_id
- \#606 - No log generated during building index with CPU
- \#631 - FAISS isn't compiled with O3 option

## Feature
- \#12 - Pure CPU version for Milvus
- \#77 - Support table partition
- \#127 - Support new Index type IVFPQ
- \#226 - Experimental shards middleware for Milvus
- \#227 - Support new index types SPTAG-KDT and SPTAG-BKT
- \#346 - Support build index with multiple gpu
- \#420 - Update shards merge part to match v0.5.3
- \#488 - Add log in scheduler/optimizer
- \#502 - C++ SDK support IVFPQ and SPTAG
- \#560 - Add version in server config file
- \#605 - Print more messages when server start

## Improvement
- \#255 - Add ivfsq8 test report detailed version
- \#260 - C++ SDK README
- \#266 - Rpc request source code refactor
- \#274 - Logger the time cost during preloading data
- \#275 - Rename C++ SDK IndexType
- \#284 - Change C++ SDK to shared library
- \#306 - Use int64 for all config integer
- \#310 - Add Q&A for 'protocol https not supported or disable in libcurl' issue
- \#314 - add Find FAISS in CMake
- \#322 - Add option to enable / disable prometheus
- \#354 - Build migration scripts into milvus docker image
- \#358 - Add more information in build.sh and install.md
- \#404 - Add virtual method Init() in Pass abstract class
- \#409 - Add a Fallback pass in optimizer
- \#433 - C++ SDK query result is not easy to use
- \#449 - Add ShowPartitions example for C++ SDK
- \#470 - Small raw files should not be build index
- \#584 - Intergrate internal FAISS
- \#611 - Remove MILVUS_CPU_VERSION
- \#634 - FAISS GPU version is compiled with O0

## Task

# Milvus 0.5.3 (2019-11-13)

## Bug
- \#258 - Bytes type in proto cause big-endian/little-endian problem

## Feature

## Improvement
- \#204 - improve grpc performance in search
- \#207 - Add more unittest for config set/get
- \#208 - optimize unittest to support run single test more easily
- \#284 - Change C++ SDK to shared library
- \#260 - C++ SDK README

## Task

# Milvus 0.5.2 (2019-11-07)

## Bug
- \#194 - Search faild: message="Table file doesn't exist"

## Feature

## Improvement
- \#190 - Update default config:use_blas_threshold to 1100 and server version printout to 0.5.2

## Task

# Milvus 0.5.1 (2019-11-04)

## Bug
- \#134 - JFrog cache error
- \#161 - Search IVFSQHybrid crash on gpu
- \#169 - IVF_FLAT search out of memory

## Feature
- \#90 - The server start error messages could be improved to enhance user experience
- \#104 - test_scheduler core dump
- \#115 - Using new structure for tasktable
- \#139 - New config option use_gpu_threshold
- \#146 - Add only GPU and only CPU version for IVF_SQ8 and IVF_FLAT
- \#164 - Add CPU version for building index

## Improvement
- \#64 - Improvement dump function in scheduler
- \#80 - Print version information into log during server start
- \#82 - Move easyloggingpp into "external" directory
- \#92 - Speed up CMake build process
- \#96 - Remove .a file in milvus/lib for docker-version
- \#118 - Using shared_ptr instead of weak_ptr to avoid performance loss
- \#122 - Add unique id for Job
- \#130 - Set task state MOVED after resource copy it completed
- \#149 - Improve large query optimizer pass
- \#156 - Not return error when search_resources and index_build_device set cpu
- \#159 - Change the configuration name from 'use_gpu_threshold' to 'gpu_search_threshold'
- \#168 - Improve result reduce
- \#175 - add invalid config unittest

## Task

# Milvus 0.5.0 (2019-10-21)

## Bug
- MS-568 - Fix gpuresource free error
- MS-572 - Milvus crash when get SIGINT
- MS-577 - Unittest Query randomly hung
- MS-587 - Count get wrong result after adding vectors and index built immediately
- MS-599 - Search wrong result when table created with metric_type: IP
- MS-601 - Docker logs error caused by get CPUTemperature error
- MS-605 - Server going down during searching vectors
- MS-620 - Get table row counts display wrong error code
- MS-622 - Delete vectors should be failed if date range is invalid
- MS-624 - Search vectors failed if time ranges long enough
- MS-637 - Out of memory when load too many tasks
- MS-639 - SQ8H index created failed and server hang
- MS-640 - Cache object size calculate incorrect
- MS-641 - Segment fault(signal 11) in PickToLoad
- MS-644 - Search crashed with index-type: flat
- MS-647 - grafana display average cpu-temp
- MS-652 - IVFSQH quantization double free
- MS-650 - SQ8H index create issue
- MS-653 - When config check fail, Milvus close without message
- MS-654 - Describe index timeout when building index
- MS-658 - Fix SQ8 Hybrid can't search
- MS-665 - IVF_SQ8H search crash when no GPU resource in search_resources
- \#9 - Change default gpu_cache_capacity to 4
- \#20 - C++ sdk example get grpc error
- \#23 - Add unittest to improve code coverage
- \#31 - make clang-format failed after run build.sh -l
- \#39 - Create SQ8H index hang if using github server version
- \#30 - Some troubleshoot messages in Milvus do not provide enough information
- \#48 - Config unittest failed
- \#59 - Topk result is incorrect for small dataset

## Improvement
- MS-552 - Add and change the easylogging library
- MS-553 - Refine cache code
- MS-555 - Remove old scheduler
- MS-556 - Add Job Definition in Scheduler
- MS-557 - Merge Log.h
- MS-558 - Refine status code
- MS-562 - Add JobMgr and TaskCreator in Scheduler
- MS-566 - Refactor cmake
- MS-574 - Milvus configuration refactor
- MS-578 - Make sure milvus5.0 don't crack 0.3.1 data
- MS-585 - Update namespace in scheduler
- MS-606 - Speed up result reduce
- MS-608 - Update TODO names
- MS-609 - Update task construct function
- MS-611 - Add resources validity check in ResourceMgr
- MS-619 - Add optimizer class in scheduler
- MS-626 - Refactor DataObj to support cache any type data
- MS-648 - Improve unittest
- MS-655 - Upgrade SPTAG
- \#42 - Put union of index_build_device and search resources to gpu_pool
- \#67 - Avoid linking targets multiple times in cmake

## Feature
- MS-614 - Preload table at startup
- MS-627 - Integrate new index: IVFSQHybrid
- MS-631 - IVFSQ8H Index support
- MS-636 - Add optimizer in scheduler for FAISS_IVFSQ8H

## Task
- MS-554 - Change license to Apache 2.0
- MS-561 - Add contributing guidelines, code of conduct and README docs
- MS-567 - Add NOTICE.md
- MS-569 - Complete the NOTICE.md
- MS-575 - Add Clang-format & Clang-tidy & Cpplint
- MS-586 - Remove BUILD_FAISS_WITH_MKL option
- MS-590 - Refine cmake code to support cpplint
- MS-600 - Reconstruct unittest code
- MS-602 - Remove zilliz namespace
- MS-610 - Change error code base value from hex to decimal
- MS-624 - Re-organize project directory for open-source
- MS-635 - Add compile option to support customized faiss
- MS-660 - add ubuntu_build_deps.sh
- \#18 - Add all test cases

# Milvus 0.4.0 (2019-09-12)

## Bug
- MS-119 - The problem of combining the log files
- MS-121 - The problem that user can't change the time zone
- MS-411 - Fix metric unittest linking error
- MS-412 - Fix gpu cache logical error
- MS-416 - ExecutionEngineImpl::GpuCache has not return value cause crash
- MS-417 - YAML sequence load disable cause scheduler startup failed
- MS-413 - Create index failed and server exited
- MS-427 - Describe index error after drop index
- MS-432 - Search vectors params nprobe need to check max number
- MS-431 - Search vectors params nprobe: 0/-1, expected result: raise exception
- MS-331 - Crate Table : when table exists, error code is META_FAILED(code=15) rather than ILLEGAL TABLE NAME(code=9))
- MS-430 - Search no result if index created with FLAT
- MS-443 - Create index hang again
- MS-436 - Delete vectors failed if index created with index_type: IVF_FLAT/IVF_SQ8
- MS-449 - Add vectors twice success, once with ids, the other no ids
- MS-450 - server hang after run stop_server.sh
- MS-458 - Keep building index for one file when no gpu resource
- MS-461 - Mysql meta unittest failed
- MS-462 - Run milvus server twices, should display error
- MS-463 - Search timeout
- MS-467 - mysql db test failed
- MS-470 - Drop index success, which table not created
- MS-471 - code coverage run failed
- MS-492 - Drop index failed if index have been created with index_type: FLAT
- MS-493 - Knowhere unittest crash
- MS-453 - GPU search error when nprobe set more than 1024
- MS-474 - Create index hang if use branch-0.3.1 server config
- MS-510 - unittest out of memory and crashed
- MS-507 - Dataset 10m-512, index type sq8，performance in-normal when set CPU_CACHE to 16 or 64
- MS-543 - SearchTask fail without exception
- MS-582 - grafana displays changes frequently

## Improvement
- MS-327 - Clean code for milvus
- MS-336 - Scheduler interface
- MS-344 - Add TaskTable Test
- MS-345 - Add Node Test
- MS-346 - Add some implementation of scheduler to solve compile error
- MS-348 - Add ResourceFactory Test
- MS-350 - Remove knowhere submodule
- MS-354 - Add task class and interface in scheduler
- MS-355 - Add copy interface in ExcutionEngine
- MS-357 - Add minimum schedule function
- MS-359 - Add cost test in new scheduler
- MS-361 - Add event in resource
- MS-364 - Modify tasktableitem in tasktable
- MS-365 - Use tasktableitemptr instead in event
- MS-366 - Implement TaskTable
- MS-368 - Implement cost.cpp
- MS-371 - Add TaskTableUpdatedEvent
- MS-373 - Add resource test
- MS-374 - Add action definition
- MS-375 - Add Dump implementation for Event
- MS-376 - Add loader and executor enable flag in Resource avoid diskresource execute task
- MS-377 - Improve process thread trigger in ResourceMgr, Scheduler and TaskTable
- MS-378 - Debug and Update normal_test in scheduler unittest
- MS-379 - Add Dump implementation in Resource
- MS-380 - Update resource loader and executor, work util all finished
- MS-383 - Modify condition variable usage in scheduler
- MS-384 - Add global instance of ResourceMgr and Scheduler
- MS-389 - Add clone interface in Task
- MS-390 - Update resource construct function
- MS-391 - Add PushTaskToNeighbourHasExecutor action
- MS-394 - Update scheduler unittest
- MS-400 - Add timestamp record in task state change function
- MS-402 - Add dump implementation for TaskTableItem
- MS-406 - Add table flag for meta
- MS-403 - Add GpuCacheMgr
- MS-404 - Release index after search task done avoid memory increment continues
- MS-405 - Add delete task support
- MS-407 - Reconstruct MetricsCollector
- MS-408 - Add device_id in resource construct function
- MS-409 - Using new scheduler
- MS-413 - Remove thrift dependency
- MS-410 - Add resource config comment
- MS-414 - Add TaskType in Scheduler::Task
- MS-415 - Add command tasktable to dump all tasktables
- MS-418 - Update server_config.template file, set CPU compute only default
- MS-419 - Move index_file_size from IndexParam to TableSchema
- MS-421 - Add TaskLabel in scheduler
- MS-422 - Support DeleteTask in Multi-GpuResource case
- MS-428 - Add PushTaskByDataLocality in scheduler
- MS-440 - Add DumpTaskTables in sdk
- MS-442 - Merge Knowhere
- MS-445 - Rename CopyCompleted to LoadCompleted
- MS-451 - Update server_config.template file, set GPU compute default
- MS-455 - Distribute tasks by minimal cost in scheduler
- MS-460 - Put transport speed as weight when choosing neighbour to execute task
- MS-459 - Add cache for pick function in tasktable
- MS-476 - Improve search performance
- MS-482 - Change search stream transport to unary in grpc
- MS-487 - Define metric type in CreateTable
- MS-488 - Improve code format in scheduler
- MS-495 - cmake: integrated knowhere
- MS-496 - Change the top_k limitation from 1024 to 2048
- MS-502 - Update tasktable_test in scheduler
- MS-504 - Update node_test in scheduler
- MS-505 - Install core unit test and add to coverage
- MS-508 - Update normal_test in scheduler
- MS-532 - Add grpc server unittest
- MS-511 - Update resource_test in scheduler
- MS-517 - Update resource_mgr_test in scheduler
- MS-518 - Add schedinst_test in scheduler
- MS-519 - Add event_test in scheduler
- MS-520 - Update resource_test in scheduler
- MS-524 - Add some unittest in event_test and resource_test
- MS-525 - Disable parallel reduce in SearchTask
- MS-527 - Update scheduler_test and enable it
- MS-528 - Hide some config used future
- MS-530 - Add unittest for SearchTask->Load
- MS-531 - Disable next version code
- MS-533 - Update resource_test to cover dump function
- MS-523 - Config file validation
- MS-539 - Remove old task code
- MS-546 - Add simple mode resource_config
- MS-570 - Add prometheus docker-compose file
- MS-576 - Scheduler refactor
- MS-592 - Change showtables stream transport to unary

## Feature
- MS-343 - Implement ResourceMgr
- MS-338 - NewAPI: refine code to support CreateIndex
- MS-339 - NewAPI: refine code to support DropIndex
- MS-340 - NewAPI: implement DescribeIndex

## Task
- MS-297 - disable mysql unit test

# Milvus 0.3.1 (2019-07-10)

## Bug

- MS-148 - Disable cleanup if mode is read only
- MS-149 - Fixed searching only one index file issue in distributed mode
- MS-153 - Fix c_str error when connecting to MySQL
- MS-157 - Fix changelog
- MS-190 - Use env variable to switch mem manager and fix cmake
- MS-217 - Fix SQ8 row count bug
- MS-224 - Return AlreadyExist status in MySQLMetaImpl::CreateTable if table already exists
- MS-232 - Add MySQLMetaImpl::UpdateTableFilesToIndex and set maximum_memory to default if config value = 0
- MS-233 - Remove mem manager log
- MS-230 - Change parameter name: Maximum_memory to insert_buffer_size
- MS-234 - Some case cause background merge thread stop
- MS-235 - Some test cases random fail
- MS-236 - Add MySQLMetaImpl::HasNonIndexFiles
- MS-257 - Update bzip2 download url
- MS-288 - Update compile scripts
- MS-330 - Stability test failed caused by server core dumped
- MS-347 - Build index hangs again
- MS-382 - fix MySQLMetaImpl::CleanUpFilesWithTTL unknown column bug

## Improvement
- MS-156 - Add unittest for merge result functions
- MS-152 - Delete assert in MySQLMetaImpl and change MySQLConnectionPool impl
- MS-204 - Support multi db_path
- MS-206 - Support SQ8 index type
- MS-208 - Add buildinde interface for C++ SDK
- MS-212 - Support Inner product metric type
- MS-241 - Build Faiss with MKL if using Intel CPU; else build with OpenBlas
- MS-242 - Clean up cmake and change MAKE_BUILD_ARGS to be user defined variable
- MS-245 - Improve search result transfer performance
- MS-248 - Support AddVector/SearchVector profiling
- MS-256 - Add more cache config
- MS-260 - Refine log
- MS-249 - Check machine hardware during initialize
- MS-261 - Update faiss version to 1.5.3 and add BUILD_FAISS_WITH_MKL as an option
- MS-266 - Improve topk reduce time by using multi-threads
- MS-275 - Avoid sqlite logic error excetion
- MS-278 - add IndexStatsHelper
- MS-313 - add GRPC
- MS-325 - add grpc status return for C++ sdk and modify some format
- MS-278 - Add IndexStatsHelper
- MS-312 - Set openmp thread number by config
- MS-305 - Add CPU core percent metric
- MS-310 - Add milvus CPU utilization ratio and CPU/GPU temperature metrics
- MS-324 - Show error when there is not enough gpu memory to build index
- MS-328 - Check metric type on server start
- MS-332 - Set grpc and thrift server run concurrently
- MS-352 - Add hybrid index

## Feature
- MS-180 - Add new mem manager
- MS-195 - Add nlist and use_blas_threshold conf
- MS-137 - Integrate knowhere

## Task

- MS-125 - Create 0.3.1 release branch
- MS-306 - Optimize build efficiency

# Milvus 0.3.0 (2019-06-30)

## Bug
- MS-104 - Fix unittest lcov execution error
- MS-102 - Fix build script file condition error
- MS-80 - Fix server hang issue
- MS-89 - Fix compile failed, libgpufaiss.a link missing
- MS-90 - Fix arch match incorrect on ARM
- MS-99 - Fix compilation bug
- MS-110 - Avoid huge file size

## Improvement
- MS-82 - Update server startup welcome message
- MS-83 - Update vecwise to Milvus
- MS-77 - Performance issue of post-search action
- MS-22 - Enhancement for MemVector size control
- MS-92 - Unify behavior of debug and release build
- MS-98 - Install all unit test to installation directory
- MS-115 - Change is_startup of metric_config switch from true to on
- MS-122 - Archive criteria config
- MS-124 - HasTable interface
- MS-126 - Add more error code
- MS-128 - Change default db path

## Feature

- MS-57 - Implement index load/search pipeline
- MS-56 - Add version information when server is started
- MS-64 - Different table can have different index type
- MS-52 - Return search score
- MS-66 - Support time range query
- MS-68 - Remove rocksdb from third-party
- MS-70 - cmake: remove redundant libs in src
- MS-71 - cmake: fix faiss dependency
- MS-72 - cmake: change prometheus source to git
- MS-73 - cmake: delete civetweb
- MS-65 - Implement GetTableRowCount interface
- MS-45 - Implement DeleteTable interface
- MS-75 - cmake: change faiss version to 1.5.2; add CUDA gencode
- MS-81 - fix faiss ptx issue; change cuda gencode
- MS-84 - cmake: add arrow, jemalloc and jsoncons third party; default build option OFF
- MS-85 - add NetIO metric
- MS-96 - add new query interface for specified files
- MS-97 - Add S3 SDK for MinIO Storage
- MS-105 - Add MySQL
- MS-130 - Add prometheus_test
- MS-144 - Add nprobe config
- MS-147 - Enable IVF
- MS-130 - Add prometheus_test

## Task
- MS-74 - Change README.md in cpp
- MS-88 - Add support for arm architecture

# Milvus 0.2.0 (2019-05-31)

## Bug

- MS-32 - Fix thrift error
- MS-34 - Fix prometheus-cpp thirdparty
- MS-67 - Fix license check bug
- MS-76 - Fix pipeline crash bug
- MS-100 - cmake: fix AWS build issue
- MS-101 - change AWS build type to Release

## Improvement

- MS-20 - Clean Code Part 1

## Feature

- MS-5 - Implement Auto Archive Feature
- MS-6 - Implement SDK interface part 1
- MS-16 - Implement metrics without prometheus
- MS-21 - Implement SDK interface part 2
- MS-26 - cmake. Add thirdparty packages
- MS-31 - cmake: add prometheus
- MS-33 - cmake: add -j4 to make third party packages build faster
- MS-27 - support gpu config and disable license build config in cmake
- MS-47 - Add query vps metrics
- MS-37 - Add query, cache usage, disk write speed and file data size metrics
- MS-30 - Use faiss v1.5.2
- MS-54 - cmake: Change Thrift third party URL to github.com
- MS-69 - prometheus: add all proposed metrics

## Task

- MS-1 - Add CHANGELOG.md
- MS-4 - Refactor the vecwise_engine code structure
- MS-62 - Search range to all if no date specified<|MERGE_RESOLUTION|>--- conflicted
+++ resolved
@@ -39,11 +39,8 @@
 - \#548 - NSG search accuracy is too low
 - \#552 - Server down during building index_type: IVF_PQ using GPU-edition
 - \#561 - Milvus server should report exception/error message or terminate on mysql metadata backend error
-<<<<<<< HEAD
+- \#579 - Build index hang in GPU version when gpu_resources disabled
 - \#596 - Frequently insert operation cost too much disk space
-=======
-- \#579 - Build index hang in GPU version when gpu_resources disabled
->>>>>>> 41f3604e
 - \#599 - Build index log is incorrect
 - \#602 - Optimizer specify wrong gpu_id
 - \#606 - No log generated during building index with CPU
