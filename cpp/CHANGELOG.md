--- conflicted
+++ resolved
@@ -50,17 +50,14 @@
 - MS-261 - Update faiss version to 1.5.3 and add BUILD_FAISS_WITH_MKL as an option
 - MS-266 - Improve topk reduce time by using multi-threads
 - MS-275 - Avoid sqlite logic error excetion
-<<<<<<< HEAD
 - MS-278 - add IndexStatsHelper
 - MS-313 - add GRPC
 - MS-325 - add grpc status return for C++ sdk and modify some format
-=======
 - MS-278 - Add IndexStatsHelper
 - MS-312 - Set openmp thread number by config
 - MS-305 - Add CPU core percent metric
 - MS-310 - Add milvus CPU utilization ratio and CPU/GPU temperature metrics
 - MS-324 - Show error when there is not enough gpu memory to build index
->>>>>>> 79ea7ecb
 
 ## New Feature
 - MS-180 - Add new mem manager
